use crate::parent_chain::ParentChainInterface;
use crate::ExecutionReceiptFor;
use codec::Encode;
use futures::{select, FutureExt};
use sc_client_api::{AuxStore, BlockBackend};
use sc_transaction_pool_api::InPoolTransaction;
use sp_api::{NumberFor, ProvideRuntimeApi};
use sp_block_builder::BlockBuilder;
use sp_blockchain::HeaderBackend;
use sp_consensus_slots::Slot;
<<<<<<< HEAD
use sp_domains::{BundleSolution, PreliminaryBundleHeader};
use sp_runtime::traits::{BlakeTwo256, Block as BlockT, Hash as HashT, One, Saturating};
=======
use sp_domains::{BundleHeader, BundleSolution};
use sp_runtime::traits::{BlakeTwo256, Block as BlockT, Hash as HashT, One, Saturating, Zero};
>>>>>>> 3a19f47b
use std::marker::PhantomData;
use std::sync::Arc;
use std::time;

pub(super) struct DomainBundleProposer<Block, Client, PBlock, PClient, TransactionPool> {
    client: Arc<Client>,
    primary_chain_client: Arc<PClient>,
    transaction_pool: Arc<TransactionPool>,
    _phantom_data: PhantomData<(Block, PBlock)>,
}

impl<Block, Client, PBlock, PClient, TransactionPool> Clone
    for DomainBundleProposer<Block, Client, PBlock, PClient, TransactionPool>
{
    fn clone(&self) -> Self {
        Self {
            client: self.client.clone(),
            primary_chain_client: self.primary_chain_client.clone(),
            transaction_pool: self.transaction_pool.clone(),
            _phantom_data: self._phantom_data,
        }
    }
}

pub(super) type ProposeBundleOutput<Block, PBlock> = (
<<<<<<< HEAD
    PreliminaryBundleHeader<NumberFor<PBlock>, <PBlock as BlockT>::Hash, <Block as BlockT>::Hash>,
    ExecutionReceiptFor<PBlock, <Block as BlockT>::Hash>,
=======
    BundleHeader<NumberFor<PBlock>, <PBlock as BlockT>::Hash, <Block as BlockT>::Hash>,
    Vec<ExecutionReceiptFor<PBlock, <Block as BlockT>::Hash>>,
>>>>>>> 3a19f47b
    Vec<<Block as BlockT>::Extrinsic>,
);

impl<Block, Client, PBlock, PClient, TransactionPool>
    DomainBundleProposer<Block, Client, PBlock, PClient, TransactionPool>
where
    Block: BlockT,
    PBlock: BlockT,
    NumberFor<Block>: Into<NumberFor<PBlock>>,
    Client: HeaderBackend<Block> + BlockBackend<Block> + AuxStore + ProvideRuntimeApi<Block>,
    Client::Api: BlockBuilder<Block>,
    PClient: HeaderBackend<PBlock>,
    TransactionPool: sc_transaction_pool_api::TransactionPool<Block = Block>,
{
    pub(crate) fn new(
        client: Arc<Client>,
        primary_chain_client: Arc<PClient>,
        transaction_pool: Arc<TransactionPool>,
    ) -> Self {
        Self {
            client,
            primary_chain_client,
            transaction_pool,
            _phantom_data: PhantomData,
        }
    }

    pub(crate) async fn propose_bundle_at<ParentChain, ParentChainBlock>(
        &self,
        bundle_solution: BundleSolution<Block::Hash>,
        slot: Slot,
        primary_info: (PBlock::Hash, NumberFor<PBlock>),
        parent_chain: ParentChain,
    ) -> sp_blockchain::Result<ProposeBundleOutput<Block, PBlock>>
    where
        ParentChainBlock: BlockT,
        ParentChain: ParentChainInterface<Block, ParentChainBlock>,
    {
        let parent_number = self.client.info().best_number;
        let parent_hash = self.client.info().best_hash;

        let mut t1 = self.transaction_pool.ready_at(parent_number).fuse();
        // TODO: proper timeout
        let mut t2 = futures_timer::Delay::new(time::Duration::from_micros(100)).fuse();

        let pending_iterator = select! {
            res = t1 => res,
            _ = t2 => {
                tracing::warn!(
                    "Timeout fired waiting for transaction pool at #{parent_number}, proceeding with production."
                );
                self.transaction_pool.ready()
            }
        };

        // TODO: proper deadline
        let pushing_duration = time::Duration::from_micros(500);

        let start = time::Instant::now();

        // TODO: Select transactions properly from the transaction pool
        //
        // Selection policy:
        // - minimize the transaction equivocation.
        // - maximize the executor computation power.
        let mut extrinsics = Vec::new();

        for pending_tx in pending_iterator {
            if start.elapsed() >= pushing_duration {
                break;
            }
            let pending_tx_data = pending_tx.data().clone();
            extrinsics.push(pending_tx_data);
        }

        let extrinsics_root = BlakeTwo256::ordered_trie_root(
            extrinsics.iter().map(|xt| xt.encode()).collect(),
            sp_core::storage::StateVersion::V1,
        );

        let (primary_hash, primary_number) = primary_info;

        let receipt = self.load_bundle_receipt(parent_number, parent_hash, parent_chain)?;

        let header = BundleHeader {
            primary_number,
            primary_hash,
            slot_number: slot.into(),
            extrinsics_root,
            bundle_solution,
        };

        Ok((header, receipt, extrinsics))
    }

    /// Returns the receipt in the next domain bundle.
    fn load_bundle_receipt<ParentChain, ParentChainBlock>(
        &self,
        header_number: NumberFor<Block>,
        header_hash: Block::Hash,
        parent_chain: ParentChain,
    ) -> sp_blockchain::Result<ExecutionReceiptFor<PBlock, Block::Hash>>
    where
        ParentChainBlock: BlockT,
        ParentChain: ParentChainInterface<Block, ParentChainBlock>,
    {
        let parent_chain_block_hash = parent_chain.best_hash();
        let head_receipt_number = parent_chain.head_receipt_number(parent_chain_block_hash)?;
        let max_drift = parent_chain.maximum_receipt_drift(parent_chain_block_hash)?;

        tracing::trace!(
            ?header_number,
            ?head_receipt_number,
            ?max_drift,
            "Collecting receipts at {parent_chain_block_hash:?}"
        );

        let load_receipt = |primary_block_hash, block_number| {
            crate::aux_schema::load_execution_receipt::<
                _,
                Block::Hash,
                NumberFor<PBlock>,
                PBlock::Hash,
            >(&*self.client, primary_block_hash)?
            .ok_or_else(|| {
                sp_blockchain::Error::Backend(format!(
                    "Receipt of primary block #{block_number},{primary_block_hash} not found"
                ))
            })
        };

        let header_block_receipt_is_written =
            crate::aux_schema::primary_hash_for::<_, _, PBlock::Hash>(&*self.client, header_hash)?
                .is_some();

        // TODO: remove once the receipt generation can be done before the domain block is
        // committed to the database, in other words, only when the receipt of block N+1 has
        // been generated can the `client.info().best_number` be updated from N to N+1.
        //
        // This requires:
        // 1. Reimplement `runtime_api.intermediate_roots()` on the client side.
        // 2. Add a hook before the upstream `client.commit_operation(op)`.
        let available_best_receipt_number = if header_block_receipt_is_written {
            header_number
        } else {
            header_number.saturating_sub(One::one())
        };

        let receipt_number = (head_receipt_number + One::one()).min(available_best_receipt_number);

        let primary_block_hash = self
            .primary_chain_client
            .hash(receipt_number.into())?
            .ok_or_else(|| {
                sp_blockchain::Error::Backend(format!(
                    "Primary block hash for #{receipt_number:?} not found"
                ))
            })?;

        load_receipt(primary_block_hash, receipt_number)
    }
}<|MERGE_RESOLUTION|>--- conflicted
+++ resolved
@@ -8,13 +8,8 @@
 use sp_block_builder::BlockBuilder;
 use sp_blockchain::HeaderBackend;
 use sp_consensus_slots::Slot;
-<<<<<<< HEAD
-use sp_domains::{BundleSolution, PreliminaryBundleHeader};
+use sp_domains::{BundleHeader, BundleSolution};
 use sp_runtime::traits::{BlakeTwo256, Block as BlockT, Hash as HashT, One, Saturating};
-=======
-use sp_domains::{BundleHeader, BundleSolution};
-use sp_runtime::traits::{BlakeTwo256, Block as BlockT, Hash as HashT, One, Saturating, Zero};
->>>>>>> 3a19f47b
 use std::marker::PhantomData;
 use std::sync::Arc;
 use std::time;
@@ -40,13 +35,8 @@
 }
 
 pub(super) type ProposeBundleOutput<Block, PBlock> = (
-<<<<<<< HEAD
-    PreliminaryBundleHeader<NumberFor<PBlock>, <PBlock as BlockT>::Hash, <Block as BlockT>::Hash>,
+    BundleHeader<NumberFor<PBlock>, <PBlock as BlockT>::Hash, <Block as BlockT>::Hash>,
     ExecutionReceiptFor<PBlock, <Block as BlockT>::Hash>,
-=======
-    BundleHeader<NumberFor<PBlock>, <PBlock as BlockT>::Hash, <Block as BlockT>::Hash>,
-    Vec<ExecutionReceiptFor<PBlock, <Block as BlockT>::Hash>>,
->>>>>>> 3a19f47b
     Vec<<Block as BlockT>::Extrinsic>,
 );
 
