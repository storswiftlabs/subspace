--- conflicted
+++ resolved
@@ -1,3 +1,4 @@
+use domain_runtime_primitives::RelayerId;
 pub use domain_runtime_primitives::{
     AccountId, Address, Balance, BlockNumber, Hash, Index, Signature,
 };
@@ -25,13 +26,6 @@
 use sp_version::NativeVersion;
 use sp_version::RuntimeVersion;
 use subspace_runtime_primitives::{SHANNON, SSC};
-<<<<<<< HEAD
-use system_runtime_primitives::RelayerId;
-pub use system_runtime_primitives::{
-    AccountId, Address, Balance, BlockNumber, Hash, Index, Signature,
-};
-=======
->>>>>>> 2f2242ef
 
 #[cfg(any(feature = "std", test))]
 pub use sp_runtime::BuildStorage;
