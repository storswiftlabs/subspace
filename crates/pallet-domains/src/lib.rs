--- conflicted
+++ resolved
@@ -352,14 +352,12 @@
         /// Minimum balance for each initial domain account
         type MinInitialDomainAccountBalance: Get<BalanceOf<Self>>;
 
-<<<<<<< HEAD
         /// How many block a bundle should still consider as valid after produced
         #[pallet::constant]
         type BundleLongevity: Get<u32>;
-=======
+
         /// Post hook to notify accepted domain bundles in previous block.
         type DomainBundleSubmitted: DomainBundleSubmitted;
->>>>>>> 7c9da56e
     }
 
     #[pallet::pallet]
