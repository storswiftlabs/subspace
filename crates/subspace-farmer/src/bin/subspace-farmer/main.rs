--- conflicted
+++ resolved
@@ -218,21 +218,14 @@
     /// which right now occupies up to 8% of the disk space.
     #[arg(long)]
     farm: Vec<DiskFarm>,
-<<<<<<< HEAD
     /// Run temporary farmer with specified plot size in human readable format (e.g. 10GB, 2TiB) or
     /// just bytes (e.g. 4096), this will create a temporary directory for storing farmer data that
     /// will be deleted at the end of the process.
     #[arg(long, conflicts_with = "farm")]
     tmp: Option<ByteSize>,
-=======
-    /// Run temporary farmer, this will create a temporary directory for storing farmer data that
-    /// will be delete at the end of the process
-    #[arg(long, conflicts_with = "base_path", conflicts_with = "farm")]
-    tmp: bool,
     /// Enables the "development mode". Toggles flags like `--enable-private-ips`
     #[arg(long)]
     dev: bool,
->>>>>>> a9260d61
 }
 
 #[tokio::main]
@@ -284,55 +277,18 @@
 
             info!("Done");
         }
-<<<<<<< HEAD
-        Subcommand::Farm(farming_args) => {
+        Subcommand::Farm(mut farming_args) => {
             for farm in &disk_farms {
                 if !farm.directory.exists() {
                     panic!("Directory {} doesn't exist", farm.directory.display());
-=======
-        Subcommand::Farm(mut farming_args) => {
-            // TODO: Remove this in the future once `base_path` can be removed
-            // Wipe legacy caching directory that is no longer used
-            let _ = fs::remove_file(base_path.join("piece_cache_db"));
-            // TODO: Remove this in the future after enough upgrade time that this no longer exist
-            let _ = fs::remove_file(base_path.join("providers_db"));
-            // TODO: Remove this in the future after enough upgrade time that this no longer exist
-            let _ = fs::remove_file(base_path.join("known_addresses_db"));
-
-            let disk_farms = if command.farm.is_empty() {
-                if !base_path.exists() {
-                    fs::create_dir_all(&base_path).unwrap_or_else(|error| {
-                        panic!("Failed to create data directory {base_path:?}: {error:?}")
-                    });
-                }
-
-                vec![DiskFarm {
-                    directory: base_path.clone(),
-                    allocated_plotting_space: get_usable_plot_space(
-                        farming_args.plot_size.as_u64(),
-                    ),
-                }]
-            } else {
-                for farm in &command.farm {
-                    if !farm.directory.exists() {
-                        panic!("Directory {} doesn't exist", farm.directory.display());
-                    }
->>>>>>> a9260d61
-                }
-            }
-
-<<<<<<< HEAD
-            commands::farm_multi_disk::<PosTable>(disk_farms, farming_args).await?;
-=======
-                command.farm
-            };
+                }
+            }
 
             // Override the `--enable_private_ips` flag with `--dev`
             farming_args.dsn.enable_private_ips =
                 farming_args.dsn.enable_private_ips || command.dev;
 
-            commands::farm_multi_disk::<PosTable>(base_path, disk_farms, farming_args).await?;
->>>>>>> a9260d61
+            commands::farm_multi_disk::<PosTable>(disk_farms, farming_args).await?;
         }
         Subcommand::Info => {
             commands::info(disk_farms);
